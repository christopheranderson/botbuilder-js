--- conflicted
+++ resolved
@@ -59,12 +59,7 @@
      * @property {JSONUtterance[]} utterances
      */
 
-
-<<<<<<< HEAD
     constructor({name /* string */, versionId /* string */, desc /* string */, culture /* string */, intents /* HierarchicalModel[] */, entities /* HierarchicalModel[] */, bing_entities /* string[] */, actions /* JSONAction[] */, closedLists /* JSONClosedList[] */, composites /* HierarchicalModel[] */, regex_features /* JSONRegexFeature[] */, model_features /* JSONModelFeature[] */, utterances /* JSONUtterance[] */} = {}) {
-=======
-    constructor({name /* string */, versionId /* string */, desc /* string */, culture /* string */, intents /* HierarchicalModel[] */, entities /* HierarchicalModel[] */, bing_entities /* string[] */, actions /* JSONAction[] */, closedLists /* JSONClosedList[] */, composites /* HierarchicalModel[] */, regex_features /* JSONRegexFeature[] */, modelFeatures /* JSONModelFeature[] */, utterances /* JSONUtterance[] */, prebuiltEntities, luis_schema_version, patterns, patternAnyEntities,model_features} = {}) {
->>>>>>> 605ef7fe
         Object.assign(this, {
             name /* string */,
             versionId /* string */,
@@ -77,17 +72,10 @@
             closedLists /* JSONClosedList[] */,
             composites /* HierarchicalModel[] */,
             regex_features /* JSONRegexFeature[] */,
-<<<<<<< HEAD
+
             model_features /* JSONModelFeature[] */,
             utterances /* JSONUtterance[] */
-=======
-            utterances /* JSONUtterance[] */,
-            patterns /* patterns[] */,
-            patternAnyEntities /* patternAnyEntities[] */,
-            prebuiltEntities /* prebuitl entities[] */,
-            luis_schema_version /* string */,
-            model_features /* model_features[] */
->>>>>>> 605ef7fe
+
         });
     }
 }
@@ -112,12 +100,7 @@
 
     source.utterances = JSONUtterance.fromJSON(source.utterances) || undefined;
 
-<<<<<<< HEAD
     const {name /* string */, versionId /* string */, desc /* string */, culture /* string */, intents /* HierarchicalModel[] */, entities /* HierarchicalModel[] */, bing_entities /* string[] */, actions /* JSONAction[] */, closedLists /* JSONClosedList[] */, composites /* HierarchicalModel[] */, regex_features /* JSONRegexFeature[] */, model_features /* JSONModelFeature[] */, utterances /* JSONUtterance[] */} = source;
-=======
-
-    const {name /* string */, versionId /* string */, desc /* string */, culture /* string */, intents /* HierarchicalModel[] */, entities /* HierarchicalModel[] */, bing_entities /* string[] */, actions /* JSONAction[] */, closedLists /* JSONClosedList[] */, composites /* HierarchicalModel[] */, regex_features /* JSONRegexFeature[] */, modelFeatures /* JSONModelFeature[] */, utterances /* JSONUtterance[] */, prebuiltEntities, luis_schema_version, patterns, patternAnyEntities,model_features} = source;
->>>>>>> 605ef7fe
     return new JSONApp({
         name /* string */,
         versionId /* string */,
@@ -130,19 +113,9 @@
         closedLists /* JSONClosedList[] */,
         composites /* HierarchicalModel[] */,
         regex_features /* JSONRegexFeature[] */,
-<<<<<<< HEAD
         model_features /* JSONModelFeature[] */,
         utterances /* JSONUtterance[] */
-        
-=======
-        utterances /* JSONUtterance[] */,
-        patterns /* patterns[] */,
-        patternAnyEntities /* patternAnyEntities[] */,
-        prebuiltEntities /* prebuitl entities[] */,
-        luis_schema_version /* string */,
-        model_features /* model_features[] */
->>>>>>> 605ef7fe
-    });
+     });
 };
 
 module.exports = JSONApp;