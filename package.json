--- conflicted
+++ resolved
@@ -1,54 +1,4 @@
 {
-<<<<<<< HEAD
-    "private": true,
-    "name": "botbuilder-packages",
-    "scripts": {
-        "postinstall": "lerna bootstrap --hoist",
-        "build": "lerna run build",
-        "clean": "lerna run clean",
-        "test": "lerna run build && nyc mocha \"libraries/bot*/tests/*.test.js\"",
-        "functional-test": "lerna run build && nyc mocha \"libraries/**/tests/*.test.js\"",
-        "test:coveralls": "lerna run build && nyc mocha \"libraries/bot*/tests/*.test.js\" && nyc report --reporter=text-lcov | coveralls",
-        "build-docs": "lerna run build-docs",
-        "eslint": "./node_modules/.bin/eslint  ./libraries/*/src/*.ts ./libraries/*/src/**/*.ts",
-        "eslint-fix": "./node_modules/.bin/eslint  ./libraries/*/src/*.ts ./libraries/*/src/**/*.ts --fix",
-        "set-dependency-versions": "node tools/util/updateDependenciesInPackageJsons.js ./libraries ^${Version} botbuilder botbuilder-choices botbuilder-core botbuilder-prompts botframework-connector botframework-config botframework-schema && node tools/util/updateDependenciesInPackageJsons.js ./transcripts ^${Version} botbuilder botbuilder-ai botbuilder-dialogs",
-        "update-versions": "lerna run set-version && npm run set-dependency-versions"
-    },
-    "dependencies": {
-        "ms-rest-azure": "^2.5.9",
-        "ms-rest-js": "^1.0.1",
-        "read-text-file": "^1.1.0",
-        "replace-in-file": "^3.4.2",
-        "sinon": "^6.3.4",
-        "typedoc": "^0.12.0",
-        "typedoc-plugin-external-module-name": "^1.1.3",
-        "typedoc-plugin-markdown": "^1.1.15",
-        "typescript": "^3.1.1"
-    },
-    "devDependencies": {
-        "@types/jsonwebtoken": "7.2.8",
-        "@types/lodash": "^4.14.116",
-        "@typescript-eslint/eslint-plugin": "^1.4.2",
-        "@typescript-eslint/parser": "^1.4.2",
-        "coveralls": "^3.0.2",
-        "eslint": "^5.15.1",
-        "eslint-plugin-only-warn": "^1.0.1",
-        "lerna": "^3.2.1",
-        "mocha": "^5.2.0",
-        "tslint-microsoft-contrib": "^5.2.1",
-        "typescript": "^2.7.2"
-    },
-    "nyc": {
-        "exclude": [
-            "**/botframework*/**/generated/**",
-            "**/botframework-luis/**",
-            "**/tests/**",
-            "**/tools/**",
-            "**/internal.*"
-        ]
-    }
-=======
   "private": true,
   "name": "botbuilder-packages",
   "scripts": {
@@ -99,5 +49,4 @@
       "**/internal.*"
     ]
   }
->>>>>>> 6c3cf8f8
 }