--- conflicted
+++ resolved
@@ -24,15 +24,10 @@
     "@microsoft/recognizers-text-date-time": "1.1.2",
     "@microsoft/recognizers-text-number": "1.1.2",
     "@microsoft/recognizers-text-suite": "1.1.2",
-<<<<<<< HEAD
     "@types/jsonpath": "^0.2.0",
-    "@types/node": "^9.3.0",
+    "@types/node": "^10.12.18",
     "botbuilder-core": "~4.1.6",
     "jsonpath": "^1.0.0"
-=======
-    "@types/node": "^10.12.18",
-    "botbuilder-core": "~4.1.6"
->>>>>>> 4ee2453f
   },
   "devDependencies": {
     "@types/mocha": "^2.2.47",
