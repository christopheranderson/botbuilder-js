/**
 * @module botbuilder-dialogs
 */
/**
 * Copyright (c) Microsoft Corporation. All rights reserved.
 * Licensed under the MIT License.
 */
import { BotTelemetryClient, NullTelemetryClient, TurnContext } from 'botbuilder-core';
import { DialogContext } from './dialogContext';

/**
 * Tracking information persisted for an instance of a dialog on the stack.
 */
export interface DialogInstance {
    /**
     * ID of the dialog this instance is for.
     */
    id: string;

    /**
     * The instances persisted state or the index of the state object to use.
     * 
     * @remarks
     * When the dialog referenced by [id](#id) derives from `DialogCommand`, the state field will 
     * contain the stack index of the state object that should be inherited by the command.  
     */
    state: any;
}

/**
 * Codes indicating why a waterfall step is being called.
 */
export enum DialogReason {
    /**
     * A dialog is being started through a call to `DialogContext.beginDialog()`.
     */
    beginCalled = 'beginCalled',

    /**
     * A dialog is being continued through a call to `DialogContext.continueDialog()`.
     */
    continueCalled = 'continueCalled',

    /**
     * A dialog ended normally through a call to `DialogContext.endDialog()`.
     */
    endCalled = 'endCalled',

    /**
     * A dialog is ending because its being replaced through a call to `DialogContext.replaceDialog()`.
     */
    replaceCalled = 'replaceCalled',

    /**
     * A dialog was cancelled as part of a call to `DialogContext.cancelAllDialogs()`.
     */
    cancelCalled = 'cancelCalled',

    /**
     * A step was advanced through a call to `WaterfallStepContext.next()`.
     */
    nextCalled = 'nextCalled'
}

/**
 * Codes indicating the state of the dialog stack after a call to `DialogContext.continueDialog()`
 * or `DialogContext.beginDialog()`.
 */
export enum DialogTurnStatus {
    /**
     * Indicates that there is currently nothing on the dialog stack.
     */
    empty = 'empty',

    /**
     * Indicates that the dialog on top is waiting for a response from the user.
     */
    waiting = 'waiting',

    /**
     * Indicates that the dialog completed successfully, the result is available, and the stack is
     * empty.
     */
    complete = 'complete',

    /**
     * Indicates that the dialog was cancelled and the stack is empty.
     */
    cancelled = 'cancelled'
}

/**
 * Returned by `Dialog.continueDialog()` and `DialogContext.beginDialog()` to indicate whether a
 * dialog is still active after the turn has been processed by the dialog.
 *
 * @remarks
 * This can be used to determine if the dialog stack is empty:
 *
 * ```JavaScript
 * const result = await dialogContext.continueDialog();
 *
 * if (result.status == DialogTurnStatus.empty) {
 *     await dialogContext.beginDialog('helpDialog');
 * }
 * ```
 *
 * Or to access the result of a dialog that just completed:
 *
 * ```JavaScript
 * const result = await dialogContext.continueDialog();
 *
 * if (result.status == DialogTurnStatus.completed) {
 *     const survey = result.result;
 *     await submitSurvey(survey);
 * } else if (result.status == DialogTurnStatus.empty) {
 *     await dialogContext.beginDialog('surveyDialog');
 * }
 * ```
 * @param T (Optional) type of result returned by the active dialog when it calls `DialogContext.endDialog()`.
 */
export interface DialogTurnResult<T = any> {
    /**
     * Gets or sets the current status of the stack.
     */
    status: DialogTurnStatus;

    /**
     * Final result returned by a dialog that just completed. Can be `undefined` even when [hasResult](#hasResult) is true.
     */
    result?: T;
}

export interface DialogEvent {
    /**
     * If `true` the event will be bubbled to the parent `DialogContext` if not handled by the 
     * current dialog.
     */
    bubble: boolean;

    /**
     * Name of the event being raised.
     */
    name: string;

    /**
     * (Optional) value associated with the event.
     */
    value?: any;
}

<<<<<<< HEAD
export interface DialogConfiguration {
    id?: string;

    tags?: string[];

    inputBindings?: { [option:string]: string; };

    outputBinding?: string;

    telemetryClient?: BotTelemetryClient;
=======
export enum DialogConsultationDesire {
    /**
     * The dialog can process the utterance but if parent dialogs should process it they can. 
     */
    canProcess = 'canProcess',

    /**
     * The dialog should process the utterance.
     */
    shouldProcess = 'shouldProcess'
}

export interface DialogConsultation {
    /**
     * Expresses the desire of the dialog to process the current utterance.
     */
    desire: DialogConsultationDesire;

    /**
     * Function that should be invoked to process the utterance.
     */
    processor: (dc: DialogContext) => Promise<DialogTurnResult>;
>>>>>>> 74436cae
}

/**
 * Base class for all dialogs.
 */
export abstract class Dialog<O extends object = {}> {
    private _id: string;

    /**
     * Signals the end of a turn by a dialog method or waterfall/sequence step.
     */
    public static EndOfTurn: DialogTurnResult = { status: DialogTurnStatus.waiting };

    /**
     * (Optional) set of tags assigned to the dialog.
     */
    public readonly tags: string[] = [];

    /**
     * (Optional) JSONPath expression for the memory slots to bind the dialogs options to on a 
     * call to `beginDialog()`. 
     */
    public readonly inputBindings: { [option:string]: string; } = {};

    /**
     * (Optional) JSONPath expression for the memory slot to bind the dialogs result to when 
     * `endDialog()` is called.
     */
    public outputBinding: string;

    /**
     * The telemetry client for logging events.
     * Default this to the NullTelemetryClient, which does nothing.
     */
    protected _telemetryClient: BotTelemetryClient =  new NullTelemetryClient();

    /**
     * Creates a new Dialog instance.
     * @param dialogId (Optional) unique ID to assign to the dialog.
     */
    constructor(dialogId?: string) {
        this._id = dialogId;
    }

    /**
     * Unique ID of the dialog.
     * 
     * @remarks
     * This will be automatically generated if not specified.
     */
    public get id(): string {
        if (this._id === undefined) {
            this._id = this.onComputeID();
        }
        return this._id;
    }

    public set id(value: string) {
        this._id = value;
    }

    /** 
     * Retrieve the telemetry client for this dialog.
     */
    public get telemetryClient(): BotTelemetryClient {
        return this._telemetryClient;
    }

    /** 
     * Set the telemetry client for this dialog.
     */
    public set telemetryClient(client: BotTelemetryClient) {
        this._telemetryClient = client ? client : new NullTelemetryClient();
    }

    public addTags(tags: string): this {
        if (tags && tags.length > 0) {
            tags.split('.').forEach((tag) => this.tags.push(tag));
        }
        return this;
    }


    /**
     * Called when a new instance of the dialog has been pushed onto the stack and is being
     * activated.
     *
     * @remarks
     * MUST be overridden by derived class. Dialogs that only support single-turn conversations
     * should call `return await DialogContext.endDialog();` at the end of their implementation.
     * @param dc The dialog context for the current turn of conversation.
     * @param options (Optional) arguments that were passed to the dialog in the call to `DialogContext.beginDialog()`.
     */
    public abstract beginDialog(dc: DialogContext, options?: O): Promise<DialogTurnResult>;

    /**
     * Called when an instance of the dialog is being consulted about its desire to process the 
     * current utterance.
     *
     * @remarks
     * SHOULD be overridden by dialogs that support multi-turn conversations. A function for 
     * processing the utterance is returned along with a code indicating the dialogs desire to 
     * process the utterance.  This can be one of the following values.
     * 
     * - `canProcess` - The dialog is capable of processing the utterance but parent dialogs 
     * should feel free to intercept the utterance if they'd like.
     * - `shouldProcess` - The dialog (or one of its children) wants to process the utterance 
     * so parents should not intercept it.
     * 
     * The default implementation calls the legacy [continueDialog()](#continuedialog) for 
     * compatibility reasons. That method simply calls `DialogContext.endDialog()`.
     * @param dc The dialog context for the current turn of conversation.
     */
    public async consultDialog(dc: DialogContext): Promise<DialogConsultation> {
        return {
            desire: DialogConsultationDesire.canProcess,
            processor: (dc) => this.continueDialog(dc)
        };
    }

    /**
     * Legacy dialog continuation method.
     *
     * @remarks
     * Multi-turn dialogs should now override [consultDialog()](#consultdialog) instead.
     * @param dc The dialog context for the current turn of conversation.
     */
    public async continueDialog(dc: DialogContext): Promise<DialogTurnResult> {
        // By default just end the current dialog.
        return dc.endDialog();
    }

    /**
     * Called when an instance of the dialog is being returned to from another dialog.
     *
     * @remarks
     * SHOULD be overridden by multi-turn dialogs that start other dialogs using
     * `DialogContext.beginDialog()` or `DialogContext.prompt()`. The default implementation calls
     * `DialogContext.endDialog()` with any results returned from the ending dialog.
     * @param dc The dialog context for the current turn of conversation.
     * @param reason The reason the dialog is being resumed. This will typically be a value of `DialogReason.endCalled`.
     * @param result (Optional) value returned from the dialog that was called. The type of the value returned is dependant on the dialog that was called.
     */
    public async resumeDialog(dc: DialogContext, reason: DialogReason, result?: any): Promise<DialogTurnResult> {
        // By default just end the current dialog and return result to parent.
        return dc.endDialog(result);
    }

    /**
     * Called when an event has been raised, using `DialogContext.emitEvent()`, by either the current 
     * dialog or a dialog that the current dialog started. 
     * @param dc The dialog context for the current turn of conversation.
     * @param event The event being raised.
     * @returns `true` if the event is handled by the current dialog and bubbling should stop.
     */
    public onDialogEvent(dc: DialogContext, event: DialogEvent): Promise<boolean> {
        return Promise.resolve(false);
    }

    /**
     * Called when the dialog has been requested to re-prompt the user for input.
     *
     * @remarks
     * SHOULD be overridden by multi-turn dialogs that wish to provide custom re-prompt logic. The
     * default implementation performs no action.
     * @param context Context for the current turn of conversation.
     * @param instance The instance of the current dialog.
     */
    public async repromptDialog(context: TurnContext, instance: DialogInstance): Promise<void> {
        // No-op by default
    }

    /**
     * Called when the dialog is ending.
     *
     * @remarks
     * SHOULD be overridden by dialogs that wish to perform some logging or cleanup action anytime
     * the dialog ends.
     * @param context Context for the current turn of conversation.
     * @param instance The instance of the current dialog.
     * @param reason The reason the dialog is ending.
     */
    public async endDialog(context: TurnContext, instance: DialogInstance, reason: DialogReason): Promise<void> {
        // No-op by default
    }

    /**
     * Called when a unique ID needs to be computed for a dialog.
     * 
     * @remarks
     * SHOULD be overridden to provide a more contextually relevant ID. The default implementation 
     * returns `dialog[${this.bindingPath()}]`. 
     */
    protected onComputeID(): string {
        return `dialog[${this.bindingPath()}]`;
    }

    protected bindingPath(): string {
        if (this.inputBindings.hasOwnProperty('value')) {
            return this.inputBindings['value'];
        } else if (this.outputBinding && this.outputBinding.length) {
            return this.outputBinding;
        } else {
            return '';
        }
    }

    public static configure(dialog: Dialog, config: DialogConfiguration): void {
        if (config.id) { dialog.id = config.id }
        if (config.telemetryClient) { dialog.telemetryClient = config.telemetryClient }
        if (config.outputBinding) { dialog.outputBinding = config.outputBinding }
        if (config.inputBindings) {
            for (const key in config.inputBindings) {
                dialog.inputBindings[key] = config.inputBindings[key];
            }
        }
        if (config.tags) { 
            config.tags.forEach((tag) => dialog.tags.push(tag));
        }
    }
}<|MERGE_RESOLUTION|>--- conflicted
+++ resolved
@@ -148,7 +148,6 @@
     value?: any;
 }
 
-<<<<<<< HEAD
 export interface DialogConfiguration {
     id?: string;
 
@@ -159,7 +158,8 @@
     outputBinding?: string;
 
     telemetryClient?: BotTelemetryClient;
-=======
+}
+
 export enum DialogConsultationDesire {
     /**
      * The dialog can process the utterance but if parent dialogs should process it they can. 
@@ -182,7 +182,6 @@
      * Function that should be invoked to process the utterance.
      */
     processor: (dc: DialogContext) => Promise<DialogTurnResult>;
->>>>>>> 74436cae
 }
 
 /**
