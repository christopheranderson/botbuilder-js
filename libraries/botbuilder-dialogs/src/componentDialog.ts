--- conflicted
+++ resolved
@@ -97,7 +97,7 @@
     private readonly dialogs: DialogSet = new DialogSet(null);
     private readonly mainDialogSet: DialogSet;
 
-    public inheritParentDialogs = false;
+    public inheritParentDialogs = true;
 
     /**
      * Creates a new ComponentDialog instance.
@@ -115,11 +115,7 @@
         const dialogState: DialogState = { dialogStack: [] };
         outerDC.activeDialog.state[PERSISTED_DIALOG_STATE] = dialogState;
         const innerDC: DialogContext = new DialogContext(this.dialogs, outerDC.context, dialogState, outerDC.conversationState, outerDC.userState);
-<<<<<<< HEAD
-        if (this.inheritParentDialogs) { innerDC.dialogs.parent = outerDC.dialogs }
-=======
-        innerDC.parent = outerDC;
->>>>>>> f7f5609c
+        if (this.inheritParentDialogs) { innerDC.parent = outerDC; }
         const turnResult: DialogTurnResult<any> = await this.onBeginDialog(innerDC, options);
 
         // Check for end of inner dialog
@@ -136,11 +132,7 @@
         // Continue execution of inner dialog.
         const dialogState: any = outerDC.activeDialog.state[PERSISTED_DIALOG_STATE];
         const innerDC: DialogContext = new DialogContext(this.dialogs, outerDC.context, dialogState, outerDC.conversationState, outerDC.userState);
-<<<<<<< HEAD
-        if (this.inheritParentDialogs) { innerDC.dialogs.parent = outerDC.dialogs }
-=======
-        innerDC.parent = outerDC;
->>>>>>> f7f5609c
+        if (this.inheritParentDialogs) { innerDC.parent = outerDC; }
         const turnResult: DialogTurnResult<any> = await this.onContinueDialog(innerDC);
 
         // Check for end of inner dialog
