--- conflicted
+++ resolved
@@ -419,10 +419,6 @@
         const userId: string = context.activity.from.id;
         const url: string = this.oauthApiUrl(context);
         const client: TokenApiClient = this.createTokenApiClient(url);
-<<<<<<< HEAD
-
-        const result: TokenApiModels.UserTokenGetTokenResponse = await client.userToken.getToken(userId, connectionName, { code: magicCode, channelId: context.activity.channelId });
-=======
         
         //Custom token Api
         const customClient: TokenApiClient = this.createTokenApiClient(url);                    
@@ -431,7 +427,6 @@
         // TO-DO TODO
         // const customResult: CustomModels.UserTokenGetTokenResponse = await customClient.userToken.getToken(userId, connectionName, { code: magicCode, channelId: context.activity.channelId });
         
->>>>>>> 8bb03123
         if (!result || !result.token || result._response.status == 404) {
             return undefined;
         } else {
@@ -755,8 +750,6 @@
         return client;
     }
 
-<<<<<<< HEAD
-=======
     // TO-DO TODO
     // Custom token Api Client
     // protected createCustomTokenApiClient(serviceUrl: string): CustomTokenApiClient {
@@ -765,7 +758,6 @@
     //     return customClient;
     // }
 
->>>>>>> 8bb03123
     /**
      * Allows for mocking of the OAuth Api URL in unit tests.
      * @param contextOrServiceUrl The URL of the channel server to query or a TurnContext.  This can be retrieved from `context.activity.serviceUrl`.
