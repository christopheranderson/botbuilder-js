--- conflicted
+++ resolved
@@ -588,16 +588,6 @@
     }
 
     /** 
-<<<<<<< HEAD
-     * Retrieves the token status for each configured connection for the given user.
-     * @param context Context for the current turn of conversation with the user.
-     * @param userId The user Id for which token status is retrieved.
-     * @param includeFilter Optional comma seperated list of connection's to include. Blank will return token status for all configured connections.
-     * @returns Array of TokenStatus
-     * */ 
-    
-    public async getTokenStatus(context: TurnContext, userId?: string, includeFilter?: string ): Promise<TokenApiModels.TokenStatus[]>
-=======
      * An asynchronous method that retrieves the token status for each configured connection for the given user.
      * 
      * @param context The context object for the turn.
@@ -605,11 +595,10 @@
      *      Otherwise, the ID of the user who sent the current activity is used.
      * @param includeFilter Optional. A comma-separated list of connection's to include. If present,
      *      the `includeFilter` parameter limits the tokens this method returns.
-     * 
+    public async getTokenStatus(context: TurnContext, userId?: string, includeFilter?: string ): Promise<TokenApiModels.TokenStatus[]>
      * @returns The [TokenStatus](xref:botframework-connector.TokenStatus) objects retrieved.
      */
-    public async getTokenStatus(context: TurnContext, userId?: string, includeFilter?: string ): Promise<TokenStatus[]>
->>>>>>> ffa860ab
+    public async getTokenStatus(context: TurnContext, userId?: string, includeFilter?: string ): Promise<TokenApiModels.TokenStatus[]>
     {
         if (!userId && (!context.activity.from || !context.activity.from.id)) {
             throw new Error(`BotFrameworkAdapter.getTokenStatus(): missing from or from.id`);
