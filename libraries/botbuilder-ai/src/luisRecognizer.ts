--- conflicted
+++ resolved
@@ -6,7 +6,7 @@
  * Licensed under the MIT License.
  */
 import { LUISRuntimeClient as LuisClient, LUISRuntimeModels as LuisModels } from '@azure/cognitiveservices-luis-runtime';
-import { RecognizerResult, TurnContext } from 'botbuilder';
+import { RecognizerResult, TurnContext } from 'botbuilder-core';
 import * as msRest from "@azure/ms-rest-js";
 import * as os from 'os';
 import * as Url from 'url-parse';
@@ -157,12 +157,7 @@
         this.includeApiResults = !!includeApiResults;
 
         // Create client
-<<<<<<< HEAD
-        
-        const creds: msRest.TokenCredentials = new msRest.TokenCredentials(application.endpointKey);
-=======
         const creds: msRest.TokenCredentials = new msRest.TokenCredentials(this.application.endpointKey);
->>>>>>> 4d99d332
         const baseUri: string = this.application.endpoint || 'https://westus.api.cognitive.microsoft.com';
         this.luisClient = new LuisClient(baseUri, creds);
     }
