/**
 * @module botbuilder-ai
 */
/**
 * Copyright (c) Microsoft Corporation. All rights reserved.
 * Licensed under the MIT License.
 */
import { LUISRuntimeClient as LuisClient, LUISRuntimeModels as LuisModels } from 'azure-cognitiveservices-luis-runtime';
import { RecognizerResult, TurnContext } from 'botbuilder-core';
import * as msRest from "ms-rest";
import * as os from 'os';
import * as Url from 'url-parse';

const pjson = require('../package.json');

const LUIS_TRACE_TYPE: string = 'https://www.luis.ai/schemas/trace';
const LUIS_TRACE_NAME: string = 'LuisRecognizer';
const LUIS_TRACE_LABEL: string = 'Luis Trace';

/**
 * @private
 */
interface LuisOptions {
    Staging?: boolean;
}

/**
 * @private
 */
interface LuisModel {
    ModelID: string;
}

/**
 * @private
 */
interface LuisTraceInfo {
    recognizerResult: RecognizerResult;
    luisResult: LuisModels.LuisResult;
    luisOptions: LuisOptions;
    luisModel: LuisModel;
}

/**
 * Description of a LUIS application used for initializing a LuisRecognizer.
 */
export interface LuisApplication {
    /**
     * Your models application Id from LUIS
     */
    applicationId: string;

    /**
     *  (Optional) LUIS endpoint with a default of https://westus.api.cognitive.microsoft.com
     */
    endpoint?: string;

    /**
     * Endpoint key for talking to LUIS
     */
    endpointKey: string;
}

/**
 * Options per LUIS prediction.
 */
export interface LuisPredictionOptions {
    /**
     * (Optional) Bing Spell Check subscription key.
     */
    bingSpellCheckSubscriptionKey?: string;

    /**
     * (Optional) Determine if all intents come back or only the top one.
     */
    includeAllIntents?: boolean;

    /**
     * (Optional) A value indicating whether or not instance data should be included in response.
     */
    includeInstanceData?: boolean;

    /**
     * (Optional) If queries should be logged in LUIS.
     */
    log?: boolean;

    /**
     * (Optional) Whether to spell check query.
     */
    spellCheck?: boolean;

    /**
     * (Optional) Whether to use the staging endpoint.
     */
    staging?: boolean;

    /**
     * (Optional) The time zone offset for resolving datetimes.
     */
    timezoneOffset?: number;
}

/**
 * Recognize intents in a user utterance using a configured LUIS model.
 *
 * @remarks
 * This class is used to recognize intents and extract entities from incoming messages.
 * See this class in action [in this sample application](https://github.com/Microsoft/BotBuilder-Samples/tree/master/samples/javascript_nodejs/12.nlp-with-luis).
 *
 * This component can be used within your bots logic by calling [recognize()](#recognize).
 */
export class LuisRecognizer {
    private application: LuisApplication;
    private options: LuisPredictionOptions;
    private includeApiResults: boolean;

    private luisClient: LuisClient;
    private cacheKey: symbol = Symbol('results');

    /**
     * Creates a new LuisRecognizer instance.
     * @param application An object conforming to the [LuisApplication](#luisapplication) definition or a string representing a LUIS application endpoint, usually retrieved from https://luis.ai.
     * @param options (Optional) options object used to control predictions. Should conform to the [LuisPrectionOptions](#luispredictionoptions) definition.
     * @param includeApiResults (Optional) flag that if set to `true` will force the inclusion of LUIS Api call in results returned by [recognize()](#recognize). Defaults to a value of `false`.
     */
    constructor(application: string, options?: LuisPredictionOptions, includeApiResults?: boolean);
    constructor(application: LuisApplication, options?: LuisPredictionOptions, includeApiResults?: boolean);
    constructor(application: LuisApplication|string, options?: LuisPredictionOptions, includeApiResults?: boolean) {
        if (typeof application === 'string') {
            const parsedEndpoint: Url = Url(application);
            // Use exposed querystringify to parse the query string for the endpointKey value.
            const parsedQuery = Url.qs.parse(parsedEndpoint.query);
            this.application = {
                applicationId: parsedEndpoint.pathname.split('apps/')[1],
                // Note: The query string parser bundled with url-parse can return "null" as a value for the origin.
                endpoint: parsedEndpoint.origin,
                endpointKey: parsedQuery['subscription-key']
            };
        } else {
            const { applicationId, endpoint, endpointKey } = application;
            this.application = {
                applicationId: applicationId,
                endpoint: endpoint,
                endpointKey: endpointKey
            };
        }
        this.validateLuisApplication();
        
        this.options = {
            includeAllIntents: false,
            includeInstanceData: true,
            log: true,
            spellCheck: false,
            staging: false, ...options
        };
        this.includeApiResults = !!includeApiResults;

        // Create client
        const creds: msRest.TokenCredentials = new msRest.TokenCredentials(this.application.endpointKey);
        const baseUri: string = this.application.endpoint || 'https://westus.api.cognitive.microsoft.com';
<<<<<<< HEAD
        this.luisClient = new LuisClient(baseUri, creds as any);
=======
        this.luisClient = new LuisClient(creds, baseUri);
>>>>>>> 9b4b71c8
    }

    /**
     * Returns the name of the top scoring intent from a set of LUIS results.
     * @param results Result set to be searched.
     * @param defaultIntent (Optional) intent name to return should a top intent be found. Defaults to a value of `None`.
     * @param minScore (Optional) minimum score needed for an intent to be considered as a top intent. If all intents in the set are below this threshold then the `defaultIntent` will be returned.  Defaults to a value of `0.0`.
     */
    public static topIntent(results: RecognizerResult | undefined, defaultIntent: string = 'None', minScore: number = 0): string {
        let topIntent: string;
        let topScore: number = -1;
        if (results && results.intents) {
            // for (const name in results.intents) {
            Object.keys(results.intents).forEach((name: string) => {
                const score: any = results.intents[name].score;
                if (typeof score === 'number' && score > topScore && score >= minScore) {
                    topIntent = name;
                    topScore = score;
                }
            });
        }

        return topIntent || defaultIntent;
    }

    /**
     * Calls LUIS to recognize intents and entities in a users utterance.
     *
     * @remarks
     * Returns a [RecognizerResult](../botbuilder-core/recognizerresult) containing any intents and entities recognized by LUIS.
     *
     * In addition to returning the results from LUIS, [recognize()](#recognize) will also
     * emit a trace activity that contains the LUIS results.
     *
     * Here is an example of recognize being used within a bot's turn handler: to interpret an incoming message:
     *
     * ```javascript
     * async onTurn(context) {
     *     if (turnContext.activity.type === ActivityTypes.Message) {
     *         const results = await luisRecognizer.recognize(turnContext);
     *         const topIntent = LuisRecognizer.topIntent(results);
     *         switch (topIntent) {
     *             case 'MyIntent':
     *                 // ... handle intent ...
     *                 break;
     *             case 'None':
     *                 // ... handle intent ...
     *                 break;
     *         }
     *     }
     * }
     * ```
     * @param context Context for the current turn of conversation with the use.
     */
    public recognize(context: TurnContext): Promise<RecognizerResult> {
        const cached: any = context.turnState.get(this.cacheKey);
        if (!cached) {
            const utterance: string = context.activity.text || '';

            return this.luisClient.prediction.resolve(
                this.application.applicationId, utterance,
                {
                    verbose: this.options.includeAllIntents,
                    customHeaders: {
                        'Ocp-Apim-Subscription-Key': this.application.endpointKey,
                        'User-Agent': this.getUserAgent()
                    },
                    ...this.options
                }
            )
                .then((luisResult: LuisModels.LuisResult) => {
                    // Map results
                    const recognizerResult: RecognizerResult = {
                        text: luisResult.query,
                        alteredText: luisResult.alteredQuery,
                        intents: this.getIntents(luisResult),
                        entities: this.getEntitiesAndMetadata(
                            luisResult.entities,
                            luisResult.compositeEntities,
                            this.options.includeInstanceData === undefined || this.options.includeInstanceData
                        ),
                        sentiment: this.getSentiment(luisResult),
                        luisResult: this.includeApiResults ? luisResult : null
                    };

                    // Write to cache
                    context.turnState.set(this.cacheKey, recognizerResult);

                    return this.emitTraceInfo(context, luisResult, recognizerResult).then(() => {
                        return recognizerResult;
                    });
                })
                .catch((error: any) => {
                    this.prepareErrorMessage(error);
                    throw error;
                });
        }

        return Promise.resolve(cached);
    }

    private getUserAgent() : string {

        // Note when the ms-rest dependency the LuisClient uses has been updated
        // this code should be modified to use the client's addUserAgentInfo() function.

        const packageUserAgent = `${pjson.name}/${pjson.version}`;
        const platformUserAgent = `(${os.arch()}-${os.type()}-${os.release()}; Node.js,Version=${process.version})`;
        const userAgent = `${packageUserAgent} ${platformUserAgent}`;

        return userAgent;
    }

    private emitTraceInfo(context: TurnContext, luisResult: LuisModels.LuisResult, recognizerResult: RecognizerResult): Promise<any> {
        const traceInfo: LuisTraceInfo = {
            recognizerResult: recognizerResult,
            luisResult: luisResult,
            luisOptions: {
                Staging: this.options.staging
            },
            luisModel: {
                ModelID: this.application.applicationId
            }
        };

        return context.sendActivity({
            type: 'trace',
            valueType: LUIS_TRACE_TYPE,
            name: LUIS_TRACE_NAME,
            label: LUIS_TRACE_LABEL,
            value: traceInfo
        });
    }

    private prepareErrorMessage(error: Error): void {
        // If the `error` received is a azure-cognitiveservices-luis-runtime error,
        // it may have a `response` property and `response.statusCode`.
        // If these properties exist, we should populate the error with a correct and informative error message.
        if ((error as any).response && (error as any).response.statusCode) {
            switch ((error as any).response.statusCode) {
                case 400:
                    error.message = [
                        `Response 400: The request's body or parameters are incorrect,`,
                        `meaning they are missing, malformed, or too large.`
                    ].join(' ');
                    break;
                case 401:
                    error.message = `Response 401: The key used is invalid, malformed, empty, or doesn't match the region.`;
                    break;
                case 403:
                    error.message = `Response 403: Total monthly key quota limit exceeded.`;
                    break;
                case 409:
                    error.message = `Response 409: Application loading in progress, please try again.`;
                    break;
                case 410:
                    error.message = `Response 410: Please retrain and republish your application.`;
                    break;
                case 414:
                    error.message = `Response 414: The query is too long. Please reduce the query length to 500 or less characters.`;
                    break;
                case 429:
                    error.message = `Response 429: Too many requests.`;
                    break;
                default:
                    error.message = [
                        `Response ${(error as any).response.statusCode}: Unexpected status code received.`,
                        `Please verify that your LUIS application is properly setup.`
                    ].join(' ');
            }
        }
    }

    private normalizeName(name: string): string {
        return name.replace(/\.| /g, '_');
    }

    private getIntents(luisResult: LuisModels.LuisResult): any {
        const intents: { [name: string]: { score: number } } = {};
        if (luisResult.intents) {
            luisResult.intents.reduce(
                (prev: any, curr: LuisModels.IntentModel) => {
                    prev[this.normalizeName(curr.intent)] = { score: curr.score };

                    return prev;
                },
                intents
            );
        } else {
            const topScoringIntent: LuisModels.IntentModel = luisResult.topScoringIntent;
            intents[this.normalizeName((topScoringIntent).intent)] = { score: topScoringIntent.score };
        }

        return intents;
    }

    private getEntitiesAndMetadata(
        entities: LuisModels.EntityModel[],
        compositeEntities: LuisModels.CompositeEntityModel[] | undefined,
        verbose: boolean): any {
        const entitiesAndMetadata: any = verbose ? { $instance: {} } : {};
        let compositeEntityTypes: string[] = [];

        // We start by populating composite entities so that entities covered by them are removed from the entities list
        if (compositeEntities) {
            compositeEntityTypes = compositeEntities.map((compositeEntity: LuisModels.CompositeEntityModel) => compositeEntity.parentType);
            compositeEntities.forEach((compositeEntity: LuisModels.CompositeEntityModel) => {
                entities = this.populateCompositeEntity(compositeEntity, entities, entitiesAndMetadata, verbose);
            });
        }

        entities.forEach((entity: LuisModels.EntityModel) => {
            // we'll address composite entities separately
            if (compositeEntityTypes.indexOf(entity.type) > -1) {
                return;
            }

            this.addProperty(entitiesAndMetadata, this.getNormalizedEntityName(entity), this.getEntityValue(entity));
            if (verbose) {
                this.addProperty(entitiesAndMetadata.$instance, this.getNormalizedEntityName(entity), this.getEntityMetadata(entity));
            }
        });

        return entitiesAndMetadata;
    }

    private getEntityValue(entity: LuisModels.EntityModel): any {
        if (!entity.resolution) {
            return entity.entity;
        }

        if (entity.type.startsWith('builtin.datetimeV2.')) {
            if (!entity.resolution.values || !entity.resolution.values.length) {
                return entity.resolution;
            }

            const vals: any = entity.resolution.values;
            const type: any = vals[0].type;
            const timexes: any[] = vals.map((t: any) => t.timex);
            const distinct: any = timexes.filter((v: any, i: number, a: any[]) => a.indexOf(v) === i);

            return { type: type, timex: distinct };
        } else {
            const res: any = entity.resolution;
            switch (entity.type) {
                case 'builtin.number':
                case 'builtin.ordinal': return Number(res.value);
                case 'builtin.percentage':
                    {
                        let svalue: string = res.value;
                        if (svalue.endsWith('%')) {
                            svalue = svalue.substring(0, svalue.length - 1);
                        }

                        return Number(svalue);
                    }
                case 'builtin.age':
                case 'builtin.dimension':
                case 'builtin.currency':
                case 'builtin.temperature':
                    {
                        const val: any = res.value;
                        const obj: any = {};
                        if (val) {
                            obj.number = Number(val);
                        }
                        obj.units = res.unit;

                        return obj;
                    }
                default:
                    return Object.keys(entity.resolution).length > 1 ?
                        entity.resolution :
                        entity.resolution.value ?
                            entity.resolution.value :
                            entity.resolution.values;
            }
        }
    }

    private getEntityMetadata(entity: LuisModels.EntityModel): any {
        const res: any = {
            startIndex: entity.startIndex,
            endIndex: entity.endIndex + 1,
            score: entity.score,
            text: entity.entity,
            type: entity.type
        };
        if (entity.resolution && entity.resolution.subtype) {
            res.subtype = entity.resolution.subtype;
        }

        return res;
    }

    private getNormalizedEntityName(entity: LuisModels.EntityModel): string {
        // Type::Role -> Role
        let type: string = entity.type.split(':').pop();
        if (type.startsWith('builtin.datetimeV2.')) {
            type = 'datetime';
        }
        if (type.startsWith('builtin.currency')) {
            type = 'money';
        }
        if (type.startsWith('builtin.')) {
            type = type.substring(8);
        }
        if (entity.role !== null && entity.role !== '' && entity.role !== undefined) {
            type = entity.role;
        }

        return type.replace(/\.|\s/g, '_');
    }

    private populateCompositeEntity(
        compositeEntity: LuisModels.CompositeEntityModel,
        entities: LuisModels.EntityModel[],
        entitiesAndMetadata: any,
        verbose: boolean
    ): LuisModels.EntityModel[] {
        const childrenEntites: any = verbose ? { $instance: {} } : {};
        let childrenEntitiesMetadata: any = {};

        // This is now implemented as O(n^2) search and can be reduced to O(2n) using a map as an optimization if n grows
        const compositeEntityMetadata: LuisModels.EntityModel | undefined = entities.find((entity: LuisModels.EntityModel) => {
            // For now we are matching by value, which can be ambiguous if the same composite entity shows up with the same text
            // multiple times within an utterance, but this is just a stop gap solution till the indices are included in composite entities
            return entity.type === compositeEntity.parentType && entity.entity === compositeEntity.value;
        });

        const filteredEntities: LuisModels.EntityModel[] = [];
        if (verbose) {
            childrenEntitiesMetadata = this.getEntityMetadata(compositeEntityMetadata);
        }

        // This is now implemented as O(n*k) search and can be reduced to O(n + k) using a map as an optimization if n or k grow
        const coveredSet: Set<any> = new Set();
        compositeEntity.children.forEach((childEntity: LuisModels.CompositeChildModel) => {
            for (let i: number = 0; i < entities.length; i++) {
                const entity: LuisModels.EntityModel = entities[i];
                if (!coveredSet.has(i) &&
                    childEntity.type === entity.type &&
                    compositeEntityMetadata &&
                    entity.startIndex !== undefined &&
                    compositeEntityMetadata.startIndex !== undefined &&
                    entity.startIndex >= compositeEntityMetadata.startIndex &&
                    entity.endIndex !== undefined &&
                    compositeEntityMetadata.endIndex !== undefined &&
                    entity.endIndex <= compositeEntityMetadata.endIndex
                ) {

                    // Add to the set to ensure that we don't consider the same child entity more than once per composite
                    coveredSet.add(i);
                    this.addProperty(childrenEntites, this.getNormalizedEntityName(entity), this.getEntityValue(entity));

                    if (verbose) {
                        this.addProperty(childrenEntites.$instance, this.getNormalizedEntityName(entity), this.getEntityMetadata(entity));
                    }
                }
            }
        });

        // filter entities that were covered by this composite entity
        for (let i: number = 0; i < entities.length; i++) {
            if (!coveredSet.has(i)) {
                filteredEntities.push(entities[i]);
            }
        }

        this.addProperty(entitiesAndMetadata, this.getNormalizedEntityName(compositeEntityMetadata), childrenEntites);
        if (verbose) {
            this.addProperty(entitiesAndMetadata.$instance, this.getNormalizedEntityName(compositeEntityMetadata), childrenEntitiesMetadata);
        }

        return filteredEntities;
    }

    /**
     * If a property doesn't exist add it to a new array, otherwise append it to the existing array
     * @param obj Object on which the property is to be set
     * @param key Property Key
     * @param value Property Value
     */
    private addProperty(obj: any, key: string, value: any): void {
        if (key in obj) {
            obj[key] = obj[key].concat(value);
        } else {
            obj[key] = [value];
        }
    }

    private getSentiment(luis: LuisModels.LuisResult): any {
        let result: any;
        if (luis.sentimentAnalysis) {
            result = {
                label: luis.sentimentAnalysis.label,
                score: luis.sentimentAnalysis.score
            };
        }

        return result;
    }

    /**
     * Performs a series of valdiations on `LuisRecognizer.application`.
     * 
     * Note: Neither the LUIS Application ID nor the Endpoint Key are actual LUIS components, they are representations of what two valid values would appear as.
     */
    private validateLuisApplication(): void {
        if (!this.application.applicationId) {
            throw new Error(`Invalid \`applicationId\` value detected: ${this.application.applicationId}\nPlease make sure your applicationId is a valid LUIS Application Id, e.g. "b31aeaf3-3511-495b-a07f-571fc873214b".`);
        }
        if (!this.application.endpointKey) {
            throw new Error(`Invalid \`endpointKey\` value detected: ${this.application.endpointKey}\nPlease make sure your endpointKey is a valid LUIS Endpoint Key, e.g. "048ec46dc58e495482b0c447cfdbd291".`);
        }
    }
}<|MERGE_RESOLUTION|>--- conflicted
+++ resolved
@@ -159,11 +159,7 @@
         // Create client
         const creds: msRest.TokenCredentials = new msRest.TokenCredentials(this.application.endpointKey);
         const baseUri: string = this.application.endpoint || 'https://westus.api.cognitive.microsoft.com';
-<<<<<<< HEAD
-        this.luisClient = new LuisClient(baseUri, creds as any);
-=======
         this.luisClient = new LuisClient(creds, baseUri);
->>>>>>> 9b4b71c8
     }
 
     /**
